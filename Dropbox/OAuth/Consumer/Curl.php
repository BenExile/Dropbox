<?php

/**
* OAuth consumer using PHP cURL
* @author Ben Tadiar <ben@handcraftedbyben.co.uk>
* @link https://github.com/benthedesigner/dropbox
* @package Dropbox\OAuth
* @subpackage Consumer
*/
namespace Dropbox\OAuth\Consumer;
use Dropbox\API as API;
use Dropbox\OAuth\Storage\StorageInterface as StorageInterface;

class Curl extends ConsumerAbstract
<<<<<<< HEAD
{    
    /**
     * Default cURL options
     * @var array
     */
    private $defaultOptions = array(
        CURLOPT_SSL_VERIFYPEER => false,
        CURLOPT_VERBOSE        => true,
        CURLOPT_HEADER         => true,
        CURLINFO_HEADER_OUT    => false,
        CURLOPT_RETURNTRANSFER => true,
        CURLOPT_FOLLOWLOCATION => true,
    );
    
    /**
     * Set properties and begin authentication
     * @param string $key
     * @param string $secret
     * @param StorageInterface $storage
     * @param string $callback
     */
    public function __construct($key, $secret, StorageInterface $storage, $callback = null)
    {
        // Check the cURL extension is loaded
        if (!extension_loaded('curl')) {
            throw new \Dropbox\Exception('The cURL OAuth consumer requires the cURL extension');
        }
        
        $this->consumerKey = $key;
        $this->consumerSecret = $secret;
        $this->storage = $storage;
        $this->callback = $callback;
        $this->authenticate();
    }
=======
{	
	/**
	 * Default cURL options
	 * @var array
	 */
	private $defaultOptions = array(
		CURLOPT_SSL_VERIFYPEER => false,
		CURLOPT_VERBOSE        => true,
		CURLOPT_HEADER         => true,
		CURLINFO_HEADER_OUT    => false,
		CURLOPT_RETURNTRANSFER => true,
		CURLOPT_FOLLOWLOCATION => false,
	);
	
	/**
	 * Set properties and begin authentication
	 * @param string $key
	 * @param string $secret
	 * @param StorageInterface $storage
	 * @param string $callback
	 */
	public function __construct($key, $secret, StorageInterface $storage, $callback = null)
	{
		// Check the cURL extension is loaded
		if(!extension_loaded('curl')){
			throw new \Dropbox\Exception('The cURL OAuth consumer requires the cURL extension');
		}
		
		$this->consumerKey = $key;
		$this->consumerSecret = $secret;
		$this->storage = $storage;
		$this->callback = $callback;
		$this->authenticate();
	}
>>>>>>> 69050763

    /**
     * Execute an API call
     * @todo Improve error handling
     * @param string $method The HTTP method
     * @param string $url The API endpoint
     * @param string $call The API method to call
     * @param array $params Additional parameters
     * @return string|object stdClass
     */
    public function fetch($method, $url, $call, array $additional = array())
    {
        // Get the signed request URL
        $request = $this->getSignedRequest($method, $url, $call, $additional);
        
        // Initialise and execute a cURL request
        $handle = curl_init($request['url']);
        
        // Get the default options array
        $options = $this->defaultOptions;
        
        if ($method == 'GET' && $this->outFile) { // GET
            $options[CURLOPT_RETURNTRANSFER] = false;
            $options[CURLOPT_HEADER] = false;
            $options[CURLOPT_FILE] = $this->outFile;
            $options[CURLOPT_BINARYTRANSFER] = true;
            $this->outFile = null;
        } elseif ($method == 'POST') { // POST
            $options[CURLOPT_POST] = true;
            $options[CURLOPT_POSTFIELDS] = $request['postfields'];
        } elseif ($method == 'PUT' && $this->inFile) { // PUT
            $options[CURLOPT_PUT] = true;
            $options[CURLOPT_INFILE] = $this->inFile;
            // @todo Update so the data is not loaded into memory to get its size
            $options[CURLOPT_INFILESIZE] = strlen(stream_get_contents($this->inFile));
            fseek($this->inFile, 0);
            $this->inFile = null;
        }
        
        // Set the cURL options at once
        curl_setopt_array($handle, $options);
        
        // Execute and parse the response
        $response = curl_exec($handle);
        curl_close($handle);
        
        // Parse the response if it is a string
        if (is_string($response)) {
            $response = $this->parse($response);
        }
        
        // Check if an error occurred and throw an Exception
        if (!empty($response['body']->error)) {
            $message = $response['body']->error . ' (Status Code: ' . $response['code'] . ')';
            throw new \Dropbox\Exception($message);
        }
        
        return $response;
    }
    
    /**
     * Parse a cURL response
     * @param string $response 
     * @return array
     */
    private function parse($response)
    {
        // Explode the response into headers and body parts (separated by double EOL)
        list($headers, $response) = explode("\r\n\r\n", $response, 2);
        
        // Explode response headers
        $lines = explode("\r\n", $headers);
        
        // If the status code is 100, the API server must send a final response
        // We need to explode the response again to get the actual response
        if (preg_match('#^HTTP/1.1 100#', $lines[0])) {
            list($headers, $response) = explode("\r\n\r\n", $response, 2);
            $lines = explode("\r\n", $headers);
        }
        
        // Get the HTTP response code from the first line
        $first = array_shift($lines);
        $pattern = '#^HTTP/1.1 ([0-9]{3})#';
        preg_match($pattern, $first, $matches);
        $code = $matches[1];
        
        // Parse the remaining headers into an associative array
        $headers = array();
        foreach ($lines as $line) {
            list($k, $v) = explode(': ', $line, 2);
            $headers[strtolower($k)] = $v;
        }
        
        // If the response body is not a JSON encoded string
        // we'll return the entire response body
        if (!$body = json_decode($response)) {
            $body = $response;
        }
        
        return array('code' => $code, 'body' => $body, 'headers' => $headers);
    }
}<|MERGE_RESOLUTION|>--- conflicted
+++ resolved
@@ -12,7 +12,6 @@
 use Dropbox\OAuth\Storage\StorageInterface as StorageInterface;
 
 class Curl extends ConsumerAbstract
-<<<<<<< HEAD
 {    
     /**
      * Default cURL options
@@ -24,7 +23,7 @@
         CURLOPT_HEADER         => true,
         CURLINFO_HEADER_OUT    => false,
         CURLOPT_RETURNTRANSFER => true,
-        CURLOPT_FOLLOWLOCATION => true,
+        CURLOPT_FOLLOWLOCATION => false,
     );
     
     /**
@@ -47,42 +46,6 @@
         $this->callback = $callback;
         $this->authenticate();
     }
-=======
-{	
-	/**
-	 * Default cURL options
-	 * @var array
-	 */
-	private $defaultOptions = array(
-		CURLOPT_SSL_VERIFYPEER => false,
-		CURLOPT_VERBOSE        => true,
-		CURLOPT_HEADER         => true,
-		CURLINFO_HEADER_OUT    => false,
-		CURLOPT_RETURNTRANSFER => true,
-		CURLOPT_FOLLOWLOCATION => false,
-	);
-	
-	/**
-	 * Set properties and begin authentication
-	 * @param string $key
-	 * @param string $secret
-	 * @param StorageInterface $storage
-	 * @param string $callback
-	 */
-	public function __construct($key, $secret, StorageInterface $storage, $callback = null)
-	{
-		// Check the cURL extension is loaded
-		if(!extension_loaded('curl')){
-			throw new \Dropbox\Exception('The cURL OAuth consumer requires the cURL extension');
-		}
-		
-		$this->consumerKey = $key;
-		$this->consumerSecret = $secret;
-		$this->storage = $storage;
-		$this->callback = $callback;
-		$this->authenticate();
-	}
->>>>>>> 69050763
 
     /**
      * Execute an API call
